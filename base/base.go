// This package contains the base/root components of MIDA. Other MIDA packages import this package, but this package
// should not depend on any other MIDA packages
package base

import (
	"encoding/json"
	"errors"
	"github.com/chromedp/cdproto/cdp"
	"github.com/chromedp/cdproto/debugger"
	"github.com/chromedp/cdproto/network"
	"github.com/chromedp/cdproto/page"
	"github.com/google/uuid"
	"github.com/sirupsen/logrus"
	"io/ioutil"
	"os"
	"sync"
	"time"
)

// Settings describing how MIDA will interact with a page
type InteractionSettings struct {
	LockNavigation        *bool `json:"lock_navigation"`
	BasicInteraction      *bool `json:"basic_interaction"`
	Gremlins              *bool `json:"gremlins"`
	TriggerEventListeners *bool `json:"event_listeners"`
}

// Settings describing the way in which a browser will be opened
type BrowserSettings struct {
	BrowserBinary       *string              `json:"browser_binary,omitempty"`       // The binary for the browser (e.g., "/path/to/chrome.exe")
	UserDataDirectory   *string              `json:"user_data_directory,omitempty"`  // Path to user data directory to use
	AddBrowserFlags     *[]string            `json:"add_browser_flags,omitempty"`    // Flags to be added to default browser flags
	RemoveBrowserFlags  *[]string            `json:"remove_browser_flags,omitempty"` // Flags to be removed from default browser flags
	SetBrowserFlags     *[]string            `json:"set_browser_flags,omitempty"`    // Flags to use to override default browser flags
	Extensions          *[]string            `json:"extensions,omitempty"`           // Paths to browser extensions to be used for the crawl
	InteractionSettings *InteractionSettings `json:"interaction_settings"`           // Settings describing how the browser will interact with the page
}

// Conditions under which a crawl will complete successfully
type CompletionCondition string

const (
	TimeoutOnly   CompletionCondition = "TimeoutOnly"   // Complete only when the timeout is reached
	TimeAfterLoad CompletionCondition = "TimeAfterLoad" // Wait a given number of seconds after the load event
	LoadEvent     CompletionCondition = "LoadEvent"     // Terminate crawl immediately when load event fires
)

var CompletionConditions = [...]CompletionCondition{TimeoutOnly, TimeAfterLoad, LoadEvent}

// Settings describing how a particular crawl will terminate
type CompletionSettings struct {
	CompletionCondition *CompletionCondition `json:"completion_condition"`      // Condition under which crawl will complete
	Timeout             *int                 `json:"timeout,omitempty"`         // Maximum amount of time the browser will remain open
	TimeAfterLoad       *int                 `json:"time_after_load,omitempty"` // Maximum amount of time the browser will remain open after page load
}

// Settings describing which data MIDA will capture from the crawl
type DataSettings struct {
	AllResources     *bool `json:"all_resources,omitempty"`     // Save all resource files
	AllScripts       *bool `json:"all_scripts,omitempty"`       // Save all scripts parsed by browser
	Cookies          *bool `json:"cookies,omitempty"`           // Save cookies set by page
	DOM              *bool `json:"dom,omitempty"`               // Collect JSON representation of the DOM
	ResourceMetadata *bool `json:"resource_metadata,omitempty"` // Save extensive metadata about each resource
	Screenshot       *bool `json:"screenshot,omitempty"`        // Save a screenshot from the web page
	ScriptMetadata   *bool `json:"script_metadata,omitempty"`   // Save metadata on scripts parsed by browser
	BrowserCoverage  *bool `json:"browser_coverage"`            // Whether to gather code coverage data from the browser
}

// Settings describing output of results to the local filesystem
type LocalOutputSettings struct {
	Enable *bool         `json:"enable,omitmepty"`        // Whether this storage method is enabled
	Path   *string       `json:"path,omitempty"`          // Path over the overarching results directory to be written
	DS     *DataSettings `json:"data_settings,omitempty"` // Data settings for output to local filesystem
}

// Settings describing results output via SSH/SFTP
type SftpOutputSettings struct {
	Enable         *bool         `json:"enable,omitempty"`           // Whether this storage method is enabled
	Host           *string       `json:"host,omitempty"`             // IP address or domain name of host to store to
	Port           *int          `json:"port,omitempty"`             // Port to initiate SSH/SFTP connection
	Path           *string       `json:"path,omitempty"`             // Path of the overarching results directory to be written
	UserName       *string       `json:"user_name,omitempty"`        // User name we should use for accessing the host
	PrivateKeyFile *string       `json:"private_key_file,omitempty"` // Path to the private key file we should use for accessing the host
	DS             *DataSettings `json:"data_settings,omitempty"`    // Data settings for output via SSH/SFTP
}

// An aggregation of the output settings for a task or task-set
type OutputSettings struct {
	LocalOut  *LocalOutputSettings `json:"local_output_settings,omitempty"` // Output settings for the local filesystem
	SftpOut   *SftpOutputSettings  `json:"sftp_output_settings,omitempty"`  // Output settings for the remote filesystem
	PostQueue *string              `json:"post_queue,omitempty"`            // AMQP queue in which we should put metadata for crawl once complete
}

// A raw MIDA task. This is the struct that is read from/written to file when tasks are stored as JSON.
type RawTask struct {
	URL *string `json:"url"` // The URL to be visited

	Browser    *BrowserSettings    `json:"browser_settings"`    // Settings for launching the browser
	Completion *CompletionSettings `json:"completion_settings"` // Settings for when the site visit will complete
	Data       *DataSettings       `json:"data_settings"`       // Settings for what data will be collected from the site
	Output     *OutputSettings     `json:"output_settings"`     // Settings for what/how results will be saved
}

// Internal type built from the process of sanitizing a RawTask. Should contain all the parameters needed for a crawl
// without the need to re-access the raw task. SanitizedTask should not contain information that cannot be deduced
// based on the raw task (and system parameters).
type SanitizedTask struct {
	URL string

	BrowserBinaryPath string   // Full path to the browser binary we use for the crawl
	BrowserFlags      []string // List of flags we will use when opening the browser (does not include --remote-debugging-port or similar)
	UserDataDirectory string   // Full path to the user data directory for the task

	CS  CompletionSettings  // Task completion settings for the task
	DS  DataSettings        // Data Gathering Settings for the task
	IS  InteractionSettings // Settings on how the browser will interact with the page
	OPS OutputSettings      // Output settings for the task
}

// A slice of MIDA tasks, ready to be enqueued
type TaskSet []RawTask

// A grouping of tasks for multiple URLs that may be repeated
type CompressedTaskSet struct {
	URL *[]string `json:"url"` // List of URLs to be visited

	Browser    *BrowserSettings    `json:"browser_settings"`    // Settings for launching the browser
	Completion *CompletionSettings `json:"completion_settings"` // Settings for when the site visit will complete
	Data       *DataSettings       `json:"data_settings"`       // Settings for what data will be collected from the site
	Output     *OutputSettings     `json:"output_settings"`     // Settings for what/how results will be saved

	Repeat *int `json:"repeat"` // Number of times to repeat the crawl after it finishes successfully
}

// Wrapper struct which contains a task, along with some dynamic metadata. This is an internal struct only --
// It should not be exported/stored.
type TaskWrapper struct {
	RawTask       RawTask       // A pointer to a MIDA task
	SanitizedTask SanitizedTask // A sanitized MIDA task

	UUID    uuid.UUID
	TempDir string // Temporary directory where results are stored. Can be the same as the UserDataDir in some cases.

	// Dynamic fields
	Log     *logrus.Logger
	LogFile *os.File
}

// TaskTiming contains timing data for the processing of a particular task
type TaskTiming struct {
	BrowserOpen           time.Time `json:"browser_open"`
	ConnectionEstablished time.Time `json:"connection_established"`
	LoadEvent             time.Time `json:"load_event"`
	BrowserClose          time.Time `json:"browser_close"`
	BeginPostprocess      time.Time `json:"begin_postprocess"`
	EndPostprocess        time.Time `json:"end_postprocess"`
	BeginStorage          time.Time `json:"begin_storage"`
	EndStorage            time.Time `json:"-"`
}

// Statistics gathered about a specific task
type TaskSummary struct {
	NavURL string `json:"nav_url"`
	UUID   string `json:"uuid"`

	Success       bool   `json:"success"`                  // True if the task did not fail
	FailureReason string `json:"failure_reason,omitempty"` // Holds the failure code for the task

	TaskWrapper *TaskWrapper `json:"-"`            // Wrapper containing the full task
	TaskTiming  TaskTiming   `json:"task_timing"`  // Timing data for the task
	CrawlerInfo CrawlerInfo  `json:"crawler_info"` // Information about the infrastructure used to visit the site

	OutputHost string `json:"output_host,omitempty"` // Host to which results were stored via SFTP
	OutputPath string `json:"output_path,omitempty"` // Path to the results of the crawl on the applicable host (after storage)

	NumResources int `json:"num_resources"` // Number of resources the browser loaded

	NavHistory []page.NavigationEntry `json:"nav_history"`
<<<<<<< HEAD
	CovFiles   []string               `json:"coverage_files"`
=======

	RawCoverageFilenames []string `json:"raw_coverage_filenames"`
>>>>>>> e0524a81
}

// Information about the infrastructure used to perform the crawl
type CrawlerInfo struct {
	Browser        string `json:"browser"`         // Name of the browser itself
	BrowserVersion string `json:"browser_version"` // Version of the browser we are using
	UserAgent      string `json:"user_agent"`      // User agent we are using
	JSVersion      string `json:"js_version"`      // JS version
}

type DevToolsNetworkRawData struct {
	RequestWillBeSent map[string][]*network.EventRequestWillBeSent
	ResponseReceived  map[string]*network.EventResponseReceived
}

type DevToolsScriptRawData []*debugger.EventScriptParsed

type DevToolsRawData struct {
	Network DevToolsNetworkRawData
	Cookies []*network.Cookie
	DOM     *cdp.Node
	Scripts DevToolsScriptRawData
}

// The results MIDA gathers before they are post-processed
type RawResult struct {
	TaskSummary TaskSummary     // Summary information about the task, not necessarily complete in RawResult
	DevTools    DevToolsRawData // Struct Containing Raw Data gathered from a DevTools site visit
	sync.Mutex
}

type DTResource struct {
	Requests []*network.EventRequestWillBeSent `json:"requests"`  // All requests sent for this particular request
	Response *network.EventResponseReceived    `json:"responses"` // All responses received for this particular request
}

type FinalResult struct {
	Summary            TaskSummary                            `json:"stats"`   // Statistics on timing and resource usage for the crawl
	DTCookies          []*network.Cookie                      `json:"cookies"` // Cookies collected from DevTools protocol
	DTDOM              *cdp.Node                              `json:"dom"`
	DTResourceMetadata map[string]DTResource                  `json:"resource_metadata"` // Metadata on each resource loaded
	DTScriptMetadata   map[string]*debugger.EventScriptParsed `json:"script_metadata"`   // Metadata on each script parsed
}

func AllocateNewCompressedTaskSet() *CompressedTaskSet {
	var cts = new(CompressedTaskSet)
	cts.URL = new([]string)
	cts.Browser = AllocateNewBrowserSettings()
	cts.Completion = AllocateNewCompletionSettings()
	cts.Data = AllocateNewDataSettings()
	cts.Output = AllocateNewOutputSettings()
	cts.Repeat = new(int)
	return cts
}

// AllocateNewTask allocates a new RawTask struct, initializing everything to zero values
func AllocateNewTask() *RawTask {
	var task = new(RawTask)
	task.URL = new(string)

	task.Browser = AllocateNewBrowserSettings()
	task.Completion = AllocateNewCompletionSettings()
	task.Data = AllocateNewDataSettings()
	task.Output = AllocateNewOutputSettings()

	return task
}

// AllocateNewInteractionSettings allocates a new InteractionSettings struct specifying if/how the
// browser will interact with pages it visits as part of the task
func AllocateNewInteractionSettings() *InteractionSettings {
	var is = new(InteractionSettings)
	is.LockNavigation = new(bool)
	is.BasicInteraction = new(bool)
	is.TriggerEventListeners = new(bool)
	is.Gremlins = new(bool)

	*is.LockNavigation = DefaultNavLockAfterLoad
	*is.BasicInteraction = DefaultBasicInteraction
	*is.Gremlins = DefaultGremlins
	*is.TriggerEventListeners = DefaultTriggerEventListeners

	return is
}

// AllocateNewBrowserSettings allocates a new BrowserSettings struct, initializing everything to zero values
func AllocateNewBrowserSettings() *BrowserSettings {
	var bs = new(BrowserSettings)
	bs.BrowserBinary = new(string)
	bs.AddBrowserFlags = new([]string)
	bs.RemoveBrowserFlags = new([]string)
	bs.SetBrowserFlags = new([]string)
	bs.Extensions = new([]string)
	bs.UserDataDirectory = new(string)
	bs.InteractionSettings = AllocateNewInteractionSettings()

	return bs
}

// AllocateNewCompletionSettings allocates a new CompletionSettings struct, initializing everything to zero values
func AllocateNewCompletionSettings() *CompletionSettings {
	var cs = new(CompletionSettings)
	cs.TimeAfterLoad = new(int)
	cs.Timeout = new(int)
	cs.CompletionCondition = new(CompletionCondition)

	return cs
}

// AllocateNewDataSettings allocates a new DataSettings struct, initializing everything to zero values
func AllocateNewDataSettings() *DataSettings {
	var ds = new(DataSettings)
	ds.AllResources = new(bool)
	ds.AllScripts = new(bool)
	ds.Cookies = new(bool)
	ds.DOM = new(bool)
	ds.ResourceMetadata = new(bool)
	ds.Screenshot = new(bool)
	ds.ScriptMetadata = new(bool)
	ds.BrowserCoverage = new(bool)

	return ds
}

// AllocateNewOutputSettings allocates a new OutputSettings struct, initializing everything to zero values
func AllocateNewOutputSettings() *OutputSettings {
	var ops = new(OutputSettings)
	ops.LocalOut = AllocateNewLocalOutputSettings()
	ops.SftpOut = AllocateNewSftpOutputSettings()
	ops.PostQueue = new(string)

	return ops
}

func AllocateNewLocalOutputSettings() *LocalOutputSettings {
	var los = new(LocalOutputSettings)
	los.Enable = new(bool)
	los.Path = new(string)
	los.DS = AllocateNewDataSettings()

	return los
}

func AllocateNewSftpOutputSettings() *SftpOutputSettings {
	var sos = new(SftpOutputSettings)
	sos.Enable = new(bool)
	sos.UserName = new(string)
	sos.Host = new(string)
	sos.Port = new(int)
	sos.Path = new(string)
	sos.PrivateKeyFile = new(string)
	sos.DS = AllocateNewDataSettings()

	return sos
}

// ReadTasksFromFile is a wrapper function that reads single tasks, full task sets,
// or compressed task sets from file.
func ReadTasksFromFile(filename string) ([]RawTask, error) {
	tasks := make(TaskSet, 0)

	data, err := ioutil.ReadFile(filename)
	if err != nil {
		return tasks, errors.New("failed to read task file: " + filename)
	}

	tasks, err = ReadTasksFromBytes(data)
	if err != nil {
		return tasks, err
	}

	return tasks, nil
}

// WriteTaskSliceToFile takes a RawTask slice and writes it out as a JSON file to a given filename.
func WriteTaskSliceToFile(tasks []RawTask, filename string) error {
	taskBytes, err := WriteTaskSliceToBytes(tasks)
	if err != nil {
		return err
	}

	err = ioutil.WriteFile(filename, taskBytes, 0644)
	return err
}

// WriteCompressedTaskSetToFile takes a CompressedTaskSet and writes a JSON representation
// of it out to a file
func WriteCompressedTaskSetToFile(cts *CompressedTaskSet, filename string, overwrite bool) error {
	_, err := os.Stat(filename)
	if err == nil && !overwrite {
		return errors.New("use '-x' to overwrite existing task file")
	}

	// Write output JSON file
	outData, err := json.Marshal(cts)
	if err != nil {
		return err
	}

	err = ioutil.WriteFile(filename, outData, 0644)
	if err != nil {
		return errors.New("failed to write task file")
	}

	return nil
}

// ExpandCompressedTaskSet takes a CompressedTaskSet object and converts it into a slice
// of regular Tasks.
func ExpandCompressedTaskSet(ts CompressedTaskSet) []RawTask {
	var rawTasks []RawTask

	repeats := 1
	if ts.Repeat != nil && *ts.Repeat > 0 {
		repeats = *ts.Repeat
	}
	for i := 0; i < repeats; i += 1 {
		for _, singleUrl := range *ts.URL {
			var url = singleUrl
			newTask := RawTask{
				URL:        &url,
				Browser:    ts.Browser,
				Completion: ts.Completion,
				Data:       ts.Data,
				Output:     ts.Output,
			}
			rawTasks = append(rawTasks, newTask)
		}
	}
	return rawTasks
}

// ReadTasksFromBytes reads in tasks from a byte array. It will read them whether they
// are formatted as individual tasks or as a CompressedTaskSet.
func ReadTasksFromBytes(data []byte) ([]RawTask, error) {
	tasks := make(TaskSet, 0)
	err := json.Unmarshal(data, &tasks)
	if err == nil {
		return tasks, nil
	}

	var singleTask RawTask
	err = json.Unmarshal(data, &singleTask)
	if err == nil {
		return append(tasks, singleTask), nil
	}

	compressedTaskSet := CompressedTaskSet{}
	err = json.Unmarshal(data, &compressedTaskSet)
	if err != nil {
		return tasks, errors.New("failed to unmarshal tasks: [ " + err.Error() + " ]")
	}

	if compressedTaskSet.URL == nil || len(*compressedTaskSet.URL) == 0 {
		return tasks, errors.New("no URLs given in task set")
	}
	tasks = ExpandCompressedTaskSet(compressedTaskSet)

	return tasks, nil

}

// WriteTaskSliceToBytes takes a slice of tasks and converts it to corresponding JSON bytes to transfer somewhere.
func WriteTaskSliceToBytes(tasks []RawTask) ([]byte, error) {
	taskBytes, err := json.Marshal(tasks)
	if err != nil {
		return nil, err
	}

	return taskBytes, nil
}

// WriteCompressedTaskSetToBytes takes a CompressedTaskSet and converts it to corresponding JSON bytes to transfer somewhere.
func WriteCompressedTaskSetToBytes(tasks CompressedTaskSet) ([]byte, error) {
	taskBytes, err := json.Marshal(tasks)
	if err != nil {
		return nil, err
	}

	return taskBytes, nil
}<|MERGE_RESOLUTION|>--- conflicted
+++ resolved
@@ -176,12 +176,8 @@
 	NumResources int `json:"num_resources"` // Number of resources the browser loaded
 
 	NavHistory []page.NavigationEntry `json:"nav_history"`
-<<<<<<< HEAD
-	CovFiles   []string               `json:"coverage_files"`
-=======
 
 	RawCoverageFilenames []string `json:"raw_coverage_filenames"`
->>>>>>> e0524a81
 }
 
 // Information about the infrastructure used to perform the crawl
